//  Copyright (c) 2013, Facebook, Inc.  All rights reserved.
//  This source code is licensed under the BSD-style license found in the
//  LICENSE file in the root directory of this source tree. An additional grant
//  of patent rights can be found in the PATENTS file in the same directory.
//
// Copyright (c) 2011 The LevelDB Authors. All rights reserved.
// Use of this source code is governed by a BSD-style license that can be
// found in the LICENSE file. See the AUTHORS file for names of contributors.
//

#pragma once
#include "rocksdb/statistics.h"
#include "util/statistics.h"
#include "db/version_set.h"

#include <vector>
#include <string>

class ColumnFamilyData;

namespace rocksdb {

class MemTableList;

enum DBPropertyType {
  kNumFilesAtLevel,  // Number of files at a specific level
  kLevelStats,       // Return number of files and total sizes of each level
  kStats,            // Return general statitistics of DB
  kSsTables,         // Return a human readable string of current SST files
  kNumImmutableMemTable,  // Return number of immutable mem tables
  kMemtableFlushPending,  // Return 1 if mem table flushing is pending,
                          // otherwise
                          // 0.
  kCompactionPending,     // Return 1 if a compaction is pending. Otherwise 0.
  kBackgroundErrors,      // Return accumulated background errors encountered.
  kUnknown,
};

extern DBPropertyType GetPropertyType(const Slice& property);

class InternalStats {
 public:
  enum WriteStallType {
    LEVEL0_SLOWDOWN,
    MEMTABLE_COMPACTION,
    LEVEL0_NUM_FILES,
    WRITE_STALLS_ENUM_MAX,
  };

  InternalStats(int num_levels, Env* env, Statistics* statistics)
      : compaction_stats_(num_levels),
        stall_micros_(WRITE_STALLS_ENUM_MAX, 0),
        stall_counts_(WRITE_STALLS_ENUM_MAX, 0),
        stall_leveln_slowdown_(num_levels, 0),
        stall_leveln_slowdown_count_(num_levels, 0),
        bg_error_count_(0),
        number_levels_(num_levels),
        statistics_(statistics),
        env_(env),
        started_at_(env->NowMicros()) {}

  // Per level compaction stats.  compaction_stats_[level] stores the stats for
  // compactions that produced data for the specified "level".
  struct CompactionStats {
    uint64_t micros;

    // Bytes read from level N during compaction between levels N and N+1
    int64_t bytes_readn;

    // Bytes read from level N+1 during compaction between levels N and N+1
    int64_t bytes_readnp1;

    // Total bytes written during compaction between levels N and N+1
    int64_t bytes_written;

    // Files read from level N during compaction between levels N and N+1
    int files_in_leveln;

    // Files read from level N+1 during compaction between levels N and N+1
    int files_in_levelnp1;

    // Files written during compaction between levels N and N+1
    int files_out_levelnp1;

    // Number of compactions done
    int count;

    CompactionStats()
        : micros(0),
          bytes_readn(0),
          bytes_readnp1(0),
          bytes_written(0),
          files_in_leveln(0),
          files_in_levelnp1(0),
          files_out_levelnp1(0),
          count(0) {}

    void Add(const CompactionStats& c) {
      this->micros += c.micros;
      this->bytes_readn += c.bytes_readn;
      this->bytes_readnp1 += c.bytes_readnp1;
      this->bytes_written += c.bytes_written;
      this->files_in_leveln += c.files_in_leveln;
      this->files_in_levelnp1 += c.files_in_levelnp1;
      this->files_out_levelnp1 += c.files_out_levelnp1;
      this->count += 1;
    }
  };

  void AddCompactionStats(int level, const CompactionStats& stats) {
    compaction_stats_[level].Add(stats);
  }

  void RecordWriteStall(WriteStallType write_stall_type, uint64_t micros) {
    stall_micros_[write_stall_type] += micros;
    stall_counts_[write_stall_type]++;
  }

  void RecordLevelNSlowdown(int level, uint64_t micros) {
    stall_leveln_slowdown_[level] += micros;
    stall_leveln_slowdown_count_[level] += micros;
  }

<<<<<<< HEAD
  bool GetProperty(const Slice& property, std::string* value,
                   ColumnFamilyData* cfd);
=======
  uint64_t GetBackgroundErrorCount() const { return bg_error_count_; }

  uint64_t BumpAndGetBackgroundErrorCount() { return ++bg_error_count_; }

  bool GetProperty(DBPropertyType property_type, const Slice& property,
                   std::string* value, VersionSet* version_set,
                   const MemTableList& imm);
>>>>>>> fcd5c5e8

 private:
  std::vector<CompactionStats> compaction_stats_;

  // Used to compute per-interval statistics
  struct StatsSnapshot {
    uint64_t compaction_bytes_read_;     // Bytes read by compaction
    uint64_t compaction_bytes_written_;  // Bytes written by compaction
    uint64_t ingest_bytes_;              // Bytes written by user
    uint64_t wal_bytes_;                 // Bytes written to WAL
    uint64_t wal_synced_;                // Number of times WAL is synced
    uint64_t write_with_wal_;            // Number of writes that request WAL
    // These count the number of writes processed by the calling thread or
    // another thread.
    uint64_t write_other_;
    uint64_t write_self_;
    double seconds_up_;

    StatsSnapshot()
        : compaction_bytes_read_(0),
          compaction_bytes_written_(0),
          ingest_bytes_(0),
          wal_bytes_(0),
          wal_synced_(0),
          write_with_wal_(0),
          write_other_(0),
          write_self_(0),
          seconds_up_(0) {}
  };

  // Counters from the previous time per-interval stats were computed
  StatsSnapshot last_stats_;

  // These count the number of microseconds for which MakeRoomForWrite stalls.
  std::vector<uint64_t> stall_micros_;
  std::vector<uint64_t> stall_counts_;
  std::vector<uint64_t> stall_leveln_slowdown_;
  std::vector<uint64_t> stall_leveln_slowdown_count_;

  // Total number of background errors encountered. Every time a flush task
  // or compaction task fails, this counter is incremented. The failure can
  // be caused by any possible reason, including file system errors, out of
  // resources, or input file corruption. Failing when retrying the same flush
  // or compaction will cause the counter to increase too.
  uint64_t bg_error_count_;

  int number_levels_;
  Statistics* statistics_;
  Env* env_;
  uint64_t started_at_;
};

}  // namespace rocksdb<|MERGE_RESOLUTION|>--- conflicted
+++ resolved
@@ -121,18 +121,12 @@
     stall_leveln_slowdown_count_[level] += micros;
   }
 
-<<<<<<< HEAD
-  bool GetProperty(const Slice& property, std::string* value,
-                   ColumnFamilyData* cfd);
-=======
   uint64_t GetBackgroundErrorCount() const { return bg_error_count_; }
 
   uint64_t BumpAndGetBackgroundErrorCount() { return ++bg_error_count_; }
 
   bool GetProperty(DBPropertyType property_type, const Slice& property,
-                   std::string* value, VersionSet* version_set,
-                   const MemTableList& imm);
->>>>>>> fcd5c5e8
+                   std::string* value, ColumnFamilyData* cfd);
 
  private:
   std::vector<CompactionStats> compaction_stats_;
